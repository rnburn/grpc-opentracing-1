--- conflicted
+++ resolved
@@ -64,13 +64,8 @@
 				serverSpan.LogFields(log.Object("gRPC response", resp))
 			}
 		} else {
-<<<<<<< HEAD
 			SetSpanTags(serverSpan, err, false)
-			serverSpan.LogFields(log.String("event", "gRPC error"), log.Error(err))
-=======
-			ext.Error.Set(serverSpan, true)
 			serverSpan.LogFields(log.String("event", "error"), log.String("message", err.Error()))
->>>>>>> 0764ec2a
 		}
 		if otgrpcOpts.decorator != nil {
 			otgrpcOpts.decorator(serverSpan, info.FullMethod, req, resp, err)
