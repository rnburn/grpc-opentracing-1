--- conflicted
+++ resolved
@@ -53,23 +53,7 @@
 			gRPCComponentTag,
 		)
 		defer clientSpan.Finish()
-<<<<<<< HEAD
 		ctx = injectSpanContext(ctx, tracer, clientSpan)
-=======
-		md, ok := metadata.FromOutgoingContext(ctx)
-		if !ok {
-			md = metadata.New(nil)
-		} else {
-			md = md.Copy()
-		}
-		mdWriter := metadataReaderWriter{md}
-		err = tracer.Inject(clientSpan.Context(), opentracing.HTTPHeaders, mdWriter)
-		// We have no better place to record an error than the Span itself :-/
-		if err != nil {
-			clientSpan.LogFields(log.String("event", "Tracer.Inject() failed"), log.Error(err))
-		}
-		ctx = metadata.NewOutgoingContext(ctx, md)
->>>>>>> 6c130eed
 		if otgrpcOpts.logPayloads {
 			clientSpan.LogFields(log.Object("gRPC request", req))
 		}
@@ -79,13 +63,8 @@
 				clientSpan.LogFields(log.Object("gRPC response", resp))
 			}
 		} else {
-<<<<<<< HEAD
-			clientSpan.LogFields(log.String("event", "error"), log.String("message", err.Error()))
-			ext.Error.Set(clientSpan, true)
-=======
 			SetSpanTags(clientSpan, err, true)
 			clientSpan.LogFields(log.String("event", "error"), log.String("message", err.Error()))
->>>>>>> 6c130eed
 		}
 		if otgrpcOpts.decorator != nil {
 			otgrpcOpts.decorator(clientSpan, method, req, resp, err)
@@ -139,7 +118,7 @@
 		cs, err := streamer(ctx, desc, cc, method, opts...)
 		if err != nil {
 			clientSpan.LogFields(log.String("event", "error"), log.String("message", err.Error()))
-			ext.Error.Set(clientSpan, true)
+			SetSpanTags(clientSpan, err, true)
 			clientSpan.Finish()
 			return cs, err
 		}
@@ -164,7 +143,7 @@
 		defer clientSpan.Finish()
 		if err != nil {
 			clientSpan.LogFields(log.String("event", "error"), log.String("message", err.Error()))
-			ext.Error.Set(clientSpan, true)
+			SetSpanTags(clientSpan, err, true)
 		}
 		if otgrpcOpts.decorator != nil {
 			otgrpcOpts.decorator(clientSpan, method, nil, nil, err)
@@ -243,7 +222,7 @@
 }
 
 func injectSpanContext(ctx context.Context, tracer opentracing.Tracer, clientSpan opentracing.Span) context.Context {
-	md, ok := metadata.FromContext(ctx)
+	md, ok := metadata.FromOutgoingContext(ctx)
 	if !ok {
 		md = metadata.New(nil)
 	} else {
@@ -255,5 +234,5 @@
 	if err != nil {
 		clientSpan.LogFields(log.String("event", "Tracer.Inject() failed"), log.Error(err))
 	}
-	return metadata.NewContext(ctx, md)
+	return metadata.NewOutgoingContext(ctx, md)
 }